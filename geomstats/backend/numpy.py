--- conflicted
+++ resolved
@@ -147,25 +147,6 @@
     return x[mask]
 
 
-<<<<<<< HEAD
-def flip(*args, **kwargs):
-    return np.flip(*args, **kwargs)
-
-
-def amax(*args, **kwargs):
-    return np.amax(*args, **kwargs)
-
-
-def amin(*args, **kwargs):
-    return np.amin(*args, **kwargs)
-
-
-def arctan2(*args, **kwargs):
-    return np.arctan2(*args, **kwargs)
-
-
-=======
->>>>>>> 72f76e00
 def cast(x, dtype):
     return x.astype(dtype)
 
