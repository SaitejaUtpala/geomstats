--- conflicted
+++ resolved
@@ -37,20 +37,12 @@
 
         Parameters
         ----------
-<<<<<<< HEAD
-        point : array-like, shape=[..., n_sampling_points, ambiant_dim]
-=======
         point : array-like, shape=[n_sampling_points, ambiant_dim]
->>>>>>> 72b84a9a
             Point representing a discretized curve.
 
         Returns
         -------
-<<<<<<< HEAD
-        belongs : array-like, shape=[...,]
-=======
         belongs : bool
->>>>>>> 72b84a9a
             Boolean evaluating if point belongs to the space of discretized
             curves.
         """
